/*
Copyright 2015 The Kubernetes Authors All rights reserved.

Licensed under the Apache License, Version 2.0 (the "License");
you may not use this file except in compliance with the License.
You may obtain a copy of the License at

    http://www.apache.org/licenses/LICENSE-2.0

Unless required by applicable law or agreed to in writing, software
distributed under the License is distributed on an "AS IS" BASIS,
WITHOUT WARRANTIES OR CONDITIONS OF ANY KIND, either express or implied.
See the License for the specific language governing permissions and
limitations under the License.
*/

// DO NOT EDIT. THIS FILE IS AUTO-GENERATED BY $KUBEROOT/hack/update-generated-deep-copies.sh.

package v1

import (
	time "time"

	api "k8s.io/kubernetes/pkg/api"
	resource "k8s.io/kubernetes/pkg/api/resource"
	v1 "k8s.io/kubernetes/pkg/api/v1"
	conversion "k8s.io/kubernetes/pkg/conversion"
	util "k8s.io/kubernetes/pkg/util"
	inf "speter.net/go/exp/math/dec/inf"
)

func deepCopy_resource_Quantity(in resource.Quantity, out *resource.Quantity, c *conversion.Cloner) error {
	if in.Amount != nil {
		if newVal, err := c.DeepCopy(in.Amount); err != nil {
			return err
		} else if newVal == nil {
			out.Amount = nil
		} else {
			out.Amount = newVal.(*inf.Dec)
		}
	} else {
		out.Amount = nil
	}
	out.Format = in.Format
	return nil
}

func deepCopy_v1_AWSElasticBlockStoreVolumeSource(in v1.AWSElasticBlockStoreVolumeSource, out *v1.AWSElasticBlockStoreVolumeSource, c *conversion.Cloner) error {
	out.VolumeID = in.VolumeID
	out.FSType = in.FSType
	out.Partition = in.Partition
	out.ReadOnly = in.ReadOnly
	return nil
}

func deepCopy_v1_Capabilities(in v1.Capabilities, out *v1.Capabilities, c *conversion.Cloner) error {
	if in.Add != nil {
		out.Add = make([]v1.Capability, len(in.Add))
		for i := range in.Add {
			out.Add[i] = in.Add[i]
		}
	} else {
		out.Add = nil
	}
	if in.Drop != nil {
		out.Drop = make([]v1.Capability, len(in.Drop))
		for i := range in.Drop {
			out.Drop[i] = in.Drop[i]
		}
	} else {
		out.Drop = nil
	}
	return nil
}

func deepCopy_v1_CephFSVolumeSource(in v1.CephFSVolumeSource, out *v1.CephFSVolumeSource, c *conversion.Cloner) error {
	if in.Monitors != nil {
		out.Monitors = make([]string, len(in.Monitors))
		for i := range in.Monitors {
			out.Monitors[i] = in.Monitors[i]
		}
	} else {
		out.Monitors = nil
	}
	out.User = in.User
	out.SecretFile = in.SecretFile
	if in.SecretRef != nil {
		out.SecretRef = new(v1.LocalObjectReference)
		if err := deepCopy_v1_LocalObjectReference(*in.SecretRef, out.SecretRef, c); err != nil {
			return err
		}
	} else {
		out.SecretRef = nil
	}
	out.ReadOnly = in.ReadOnly
	return nil
}

func deepCopy_v1_CinderVolumeSource(in v1.CinderVolumeSource, out *v1.CinderVolumeSource, c *conversion.Cloner) error {
	out.VolumeID = in.VolumeID
	out.FSType = in.FSType
	out.ReadOnly = in.ReadOnly
	return nil
}

func deepCopy_v1_Container(in v1.Container, out *v1.Container, c *conversion.Cloner) error {
	out.Name = in.Name
	out.Image = in.Image
	if in.Command != nil {
		out.Command = make([]string, len(in.Command))
		for i := range in.Command {
			out.Command[i] = in.Command[i]
		}
	} else {
		out.Command = nil
	}
	if in.Args != nil {
		out.Args = make([]string, len(in.Args))
		for i := range in.Args {
			out.Args[i] = in.Args[i]
		}
	} else {
		out.Args = nil
	}
	out.WorkingDir = in.WorkingDir
	if in.Ports != nil {
		out.Ports = make([]v1.ContainerPort, len(in.Ports))
		for i := range in.Ports {
			if err := deepCopy_v1_ContainerPort(in.Ports[i], &out.Ports[i], c); err != nil {
				return err
			}
		}
	} else {
		out.Ports = nil
	}
	if in.Env != nil {
		out.Env = make([]v1.EnvVar, len(in.Env))
		for i := range in.Env {
			if err := deepCopy_v1_EnvVar(in.Env[i], &out.Env[i], c); err != nil {
				return err
			}
		}
	} else {
		out.Env = nil
	}
	if err := deepCopy_v1_ResourceRequirements(in.Resources, &out.Resources, c); err != nil {
		return err
	}
	if in.VolumeMounts != nil {
		out.VolumeMounts = make([]v1.VolumeMount, len(in.VolumeMounts))
		for i := range in.VolumeMounts {
			if err := deepCopy_v1_VolumeMount(in.VolumeMounts[i], &out.VolumeMounts[i], c); err != nil {
				return err
			}
		}
	} else {
		out.VolumeMounts = nil
	}
	if in.LivenessProbe != nil {
		out.LivenessProbe = new(v1.Probe)
		if err := deepCopy_v1_Probe(*in.LivenessProbe, out.LivenessProbe, c); err != nil {
			return err
		}
	} else {
		out.LivenessProbe = nil
	}
	if in.ReadinessProbe != nil {
		out.ReadinessProbe = new(v1.Probe)
		if err := deepCopy_v1_Probe(*in.ReadinessProbe, out.ReadinessProbe, c); err != nil {
			return err
		}
	} else {
		out.ReadinessProbe = nil
	}
	if in.Lifecycle != nil {
		out.Lifecycle = new(v1.Lifecycle)
		if err := deepCopy_v1_Lifecycle(*in.Lifecycle, out.Lifecycle, c); err != nil {
			return err
		}
	} else {
		out.Lifecycle = nil
	}
	out.TerminationMessagePath = in.TerminationMessagePath
	out.ImagePullPolicy = in.ImagePullPolicy
	if in.SecurityContext != nil {
		out.SecurityContext = new(v1.SecurityContext)
		if err := deepCopy_v1_SecurityContext(*in.SecurityContext, out.SecurityContext, c); err != nil {
			return err
		}
	} else {
		out.SecurityContext = nil
	}
	out.Stdin = in.Stdin
	out.TTY = in.TTY
	return nil
}

func deepCopy_v1_ContainerPort(in v1.ContainerPort, out *v1.ContainerPort, c *conversion.Cloner) error {
	out.Name = in.Name
	out.HostPort = in.HostPort
	out.ContainerPort = in.ContainerPort
	out.Protocol = in.Protocol
	out.HostIP = in.HostIP
	return nil
}

func deepCopy_v1_DownwardAPIVolumeFile(in v1.DownwardAPIVolumeFile, out *v1.DownwardAPIVolumeFile, c *conversion.Cloner) error {
	out.Path = in.Path
	if err := deepCopy_v1_ObjectFieldSelector(in.FieldRef, &out.FieldRef, c); err != nil {
		return err
	}
	return nil
}

func deepCopy_v1_DownwardAPIVolumeSource(in v1.DownwardAPIVolumeSource, out *v1.DownwardAPIVolumeSource, c *conversion.Cloner) error {
	if in.Items != nil {
		out.Items = make([]v1.DownwardAPIVolumeFile, len(in.Items))
		for i := range in.Items {
			if err := deepCopy_v1_DownwardAPIVolumeFile(in.Items[i], &out.Items[i], c); err != nil {
				return err
			}
		}
	} else {
		out.Items = nil
	}
	return nil
}

func deepCopy_v1_EmptyDirVolumeSource(in v1.EmptyDirVolumeSource, out *v1.EmptyDirVolumeSource, c *conversion.Cloner) error {
	out.Medium = in.Medium
	return nil
}

func deepCopy_v1_EnvVar(in v1.EnvVar, out *v1.EnvVar, c *conversion.Cloner) error {
	out.Name = in.Name
	out.Value = in.Value
	if in.ValueFrom != nil {
		out.ValueFrom = new(v1.EnvVarSource)
		if err := deepCopy_v1_EnvVarSource(*in.ValueFrom, out.ValueFrom, c); err != nil {
			return err
		}
	} else {
		out.ValueFrom = nil
	}
	return nil
}

func deepCopy_v1_EnvVarSource(in v1.EnvVarSource, out *v1.EnvVarSource, c *conversion.Cloner) error {
	if in.FieldRef != nil {
		out.FieldRef = new(v1.ObjectFieldSelector)
		if err := deepCopy_v1_ObjectFieldSelector(*in.FieldRef, out.FieldRef, c); err != nil {
			return err
		}
	} else {
		out.FieldRef = nil
	}
	return nil
}

func deepCopy_v1_ExecAction(in v1.ExecAction, out *v1.ExecAction, c *conversion.Cloner) error {
	if in.Command != nil {
		out.Command = make([]string, len(in.Command))
		for i := range in.Command {
			out.Command[i] = in.Command[i]
		}
	} else {
		out.Command = nil
	}
	return nil
}

func deepCopy_v1_GCEPersistentDiskVolumeSource(in v1.GCEPersistentDiskVolumeSource, out *v1.GCEPersistentDiskVolumeSource, c *conversion.Cloner) error {
	out.PDName = in.PDName
	out.FSType = in.FSType
	out.Partition = in.Partition
	out.ReadOnly = in.ReadOnly
	return nil
}

func deepCopy_v1_GitRepoVolumeSource(in v1.GitRepoVolumeSource, out *v1.GitRepoVolumeSource, c *conversion.Cloner) error {
	out.Repository = in.Repository
	out.Revision = in.Revision
	return nil
}

func deepCopy_v1_GlusterfsVolumeSource(in v1.GlusterfsVolumeSource, out *v1.GlusterfsVolumeSource, c *conversion.Cloner) error {
	out.EndpointsName = in.EndpointsName
	out.Path = in.Path
	out.ReadOnly = in.ReadOnly
	return nil
}

func deepCopy_v1_HTTPGetAction(in v1.HTTPGetAction, out *v1.HTTPGetAction, c *conversion.Cloner) error {
	out.Path = in.Path
	if err := deepCopy_util_IntOrString(in.Port, &out.Port, c); err != nil {
		return err
	}
	out.Host = in.Host
	out.Scheme = in.Scheme
	return nil
}

func deepCopy_v1_Handler(in v1.Handler, out *v1.Handler, c *conversion.Cloner) error {
	if in.Exec != nil {
		out.Exec = new(v1.ExecAction)
		if err := deepCopy_v1_ExecAction(*in.Exec, out.Exec, c); err != nil {
			return err
		}
	} else {
		out.Exec = nil
	}
	if in.HTTPGet != nil {
		out.HTTPGet = new(v1.HTTPGetAction)
		if err := deepCopy_v1_HTTPGetAction(*in.HTTPGet, out.HTTPGet, c); err != nil {
			return err
		}
	} else {
		out.HTTPGet = nil
	}
	if in.TCPSocket != nil {
		out.TCPSocket = new(v1.TCPSocketAction)
		if err := deepCopy_v1_TCPSocketAction(*in.TCPSocket, out.TCPSocket, c); err != nil {
			return err
		}
	} else {
		out.TCPSocket = nil
	}
	return nil
}

func deepCopy_v1_HostPathVolumeSource(in v1.HostPathVolumeSource, out *v1.HostPathVolumeSource, c *conversion.Cloner) error {
	out.Path = in.Path
	return nil
}

func deepCopy_v1_ISCSIVolumeSource(in v1.ISCSIVolumeSource, out *v1.ISCSIVolumeSource, c *conversion.Cloner) error {
	out.TargetPortal = in.TargetPortal
	out.IQN = in.IQN
	out.Lun = in.Lun
	out.FSType = in.FSType
	out.ReadOnly = in.ReadOnly
	return nil
}

func deepCopy_v1_Lifecycle(in v1.Lifecycle, out *v1.Lifecycle, c *conversion.Cloner) error {
	if in.PostStart != nil {
		out.PostStart = new(v1.Handler)
		if err := deepCopy_v1_Handler(*in.PostStart, out.PostStart, c); err != nil {
			return err
		}
	} else {
		out.PostStart = nil
	}
	if in.PreStop != nil {
		out.PreStop = new(v1.Handler)
		if err := deepCopy_v1_Handler(*in.PreStop, out.PreStop, c); err != nil {
			return err
		}
	} else {
		out.PreStop = nil
	}
	return nil
}

func deepCopy_v1_ListMeta(in v1.ListMeta, out *v1.ListMeta, c *conversion.Cloner) error {
	out.SelfLink = in.SelfLink
	out.ResourceVersion = in.ResourceVersion
	return nil
}

func deepCopy_v1_LocalObjectReference(in v1.LocalObjectReference, out *v1.LocalObjectReference, c *conversion.Cloner) error {
	out.Name = in.Name
	return nil
}

func deepCopy_v1_NFSVolumeSource(in v1.NFSVolumeSource, out *v1.NFSVolumeSource, c *conversion.Cloner) error {
	out.Server = in.Server
	out.Path = in.Path
	out.ReadOnly = in.ReadOnly
	return nil
}

func deepCopy_v1_ObjectFieldSelector(in v1.ObjectFieldSelector, out *v1.ObjectFieldSelector, c *conversion.Cloner) error {
	out.APIVersion = in.APIVersion
	out.FieldPath = in.FieldPath
	return nil
}

func deepCopy_v1_ObjectMeta(in v1.ObjectMeta, out *v1.ObjectMeta, c *conversion.Cloner) error {
	out.Name = in.Name
	out.GenerateName = in.GenerateName
	out.Namespace = in.Namespace
	out.SelfLink = in.SelfLink
	out.UID = in.UID
	out.ResourceVersion = in.ResourceVersion
	out.Generation = in.Generation
	if err := deepCopy_util_Time(in.CreationTimestamp, &out.CreationTimestamp, c); err != nil {
		return err
	}
	if in.DeletionTimestamp != nil {
		out.DeletionTimestamp = new(util.Time)
		if err := deepCopy_util_Time(*in.DeletionTimestamp, out.DeletionTimestamp, c); err != nil {
			return err
		}
	} else {
		out.DeletionTimestamp = nil
	}
	if in.DeletionGracePeriodSeconds != nil {
		out.DeletionGracePeriodSeconds = new(int64)
		*out.DeletionGracePeriodSeconds = *in.DeletionGracePeriodSeconds
	} else {
		out.DeletionGracePeriodSeconds = nil
	}
	if in.Labels != nil {
		out.Labels = make(map[string]string)
		for key, val := range in.Labels {
			out.Labels[key] = val
		}
	} else {
		out.Labels = nil
	}
	if in.Annotations != nil {
		out.Annotations = make(map[string]string)
		for key, val := range in.Annotations {
			out.Annotations[key] = val
		}
	} else {
		out.Annotations = nil
	}
	return nil
}

func deepCopy_v1_PersistentVolumeClaimVolumeSource(in v1.PersistentVolumeClaimVolumeSource, out *v1.PersistentVolumeClaimVolumeSource, c *conversion.Cloner) error {
	out.ClaimName = in.ClaimName
	out.ReadOnly = in.ReadOnly
	return nil
}

func deepCopy_v1_PodSpec(in v1.PodSpec, out *v1.PodSpec, c *conversion.Cloner) error {
	if in.Volumes != nil {
		out.Volumes = make([]v1.Volume, len(in.Volumes))
		for i := range in.Volumes {
			if err := deepCopy_v1_Volume(in.Volumes[i], &out.Volumes[i], c); err != nil {
				return err
			}
		}
	} else {
		out.Volumes = nil
	}
	if in.Containers != nil {
		out.Containers = make([]v1.Container, len(in.Containers))
		for i := range in.Containers {
			if err := deepCopy_v1_Container(in.Containers[i], &out.Containers[i], c); err != nil {
				return err
			}
		}
	} else {
		out.Containers = nil
	}
	out.RestartPolicy = in.RestartPolicy
	if in.TerminationGracePeriodSeconds != nil {
		out.TerminationGracePeriodSeconds = new(int64)
		*out.TerminationGracePeriodSeconds = *in.TerminationGracePeriodSeconds
	} else {
		out.TerminationGracePeriodSeconds = nil
	}
	if in.ActiveDeadlineSeconds != nil {
		out.ActiveDeadlineSeconds = new(int64)
		*out.ActiveDeadlineSeconds = *in.ActiveDeadlineSeconds
	} else {
		out.ActiveDeadlineSeconds = nil
	}
	out.DNSPolicy = in.DNSPolicy
	if in.NodeSelector != nil {
		out.NodeSelector = make(map[string]string)
		for key, val := range in.NodeSelector {
			out.NodeSelector[key] = val
		}
	} else {
		out.NodeSelector = nil
	}
	out.ServiceAccountName = in.ServiceAccountName
	out.DeprecatedServiceAccount = in.DeprecatedServiceAccount
	out.NodeName = in.NodeName
	out.HostNetwork = in.HostNetwork
	if in.ImagePullSecrets != nil {
		out.ImagePullSecrets = make([]v1.LocalObjectReference, len(in.ImagePullSecrets))
		for i := range in.ImagePullSecrets {
			if err := deepCopy_v1_LocalObjectReference(in.ImagePullSecrets[i], &out.ImagePullSecrets[i], c); err != nil {
				return err
			}
		}
	} else {
		out.ImagePullSecrets = nil
	}
	return nil
}

func deepCopy_v1_PodTemplateSpec(in v1.PodTemplateSpec, out *v1.PodTemplateSpec, c *conversion.Cloner) error {
	if err := deepCopy_v1_ObjectMeta(in.ObjectMeta, &out.ObjectMeta, c); err != nil {
		return err
	}
	if err := deepCopy_v1_PodSpec(in.Spec, &out.Spec, c); err != nil {
		return err
	}
	return nil
}

func deepCopy_v1_Probe(in v1.Probe, out *v1.Probe, c *conversion.Cloner) error {
	if err := deepCopy_v1_Handler(in.Handler, &out.Handler, c); err != nil {
		return err
	}
	out.InitialDelaySeconds = in.InitialDelaySeconds
	out.TimeoutSeconds = in.TimeoutSeconds
	return nil
}

func deepCopy_v1_RBDVolumeSource(in v1.RBDVolumeSource, out *v1.RBDVolumeSource, c *conversion.Cloner) error {
	if in.CephMonitors != nil {
		out.CephMonitors = make([]string, len(in.CephMonitors))
		for i := range in.CephMonitors {
			out.CephMonitors[i] = in.CephMonitors[i]
		}
	} else {
		out.CephMonitors = nil
	}
	out.RBDImage = in.RBDImage
	out.FSType = in.FSType
	out.RBDPool = in.RBDPool
	out.RadosUser = in.RadosUser
	out.Keyring = in.Keyring
	if in.SecretRef != nil {
		out.SecretRef = new(v1.LocalObjectReference)
		if err := deepCopy_v1_LocalObjectReference(*in.SecretRef, out.SecretRef, c); err != nil {
			return err
		}
	} else {
		out.SecretRef = nil
	}
	out.ReadOnly = in.ReadOnly
	return nil
}

func deepCopy_v1_ResourceRequirements(in v1.ResourceRequirements, out *v1.ResourceRequirements, c *conversion.Cloner) error {
	if in.Limits != nil {
		out.Limits = make(v1.ResourceList)
		for key, val := range in.Limits {
			newVal := new(resource.Quantity)
			if err := deepCopy_resource_Quantity(val, newVal, c); err != nil {
				return err
			}
			out.Limits[key] = *newVal
		}
	} else {
		out.Limits = nil
	}
	if in.Requests != nil {
		out.Requests = make(v1.ResourceList)
		for key, val := range in.Requests {
			newVal := new(resource.Quantity)
			if err := deepCopy_resource_Quantity(val, newVal, c); err != nil {
				return err
			}
			out.Requests[key] = *newVal
		}
	} else {
		out.Requests = nil
	}
	return nil
}

func deepCopy_v1_SELinuxOptions(in v1.SELinuxOptions, out *v1.SELinuxOptions, c *conversion.Cloner) error {
	out.User = in.User
	out.Role = in.Role
	out.Type = in.Type
	out.Level = in.Level
	return nil
}

func deepCopy_v1_SecretVolumeSource(in v1.SecretVolumeSource, out *v1.SecretVolumeSource, c *conversion.Cloner) error {
	out.SecretName = in.SecretName
	return nil
}

func deepCopy_v1_SecurityContext(in v1.SecurityContext, out *v1.SecurityContext, c *conversion.Cloner) error {
	if in.Capabilities != nil {
		out.Capabilities = new(v1.Capabilities)
		if err := deepCopy_v1_Capabilities(*in.Capabilities, out.Capabilities, c); err != nil {
			return err
		}
	} else {
		out.Capabilities = nil
	}
	if in.Privileged != nil {
		out.Privileged = new(bool)
		*out.Privileged = *in.Privileged
	} else {
		out.Privileged = nil
	}
	if in.SELinuxOptions != nil {
		out.SELinuxOptions = new(v1.SELinuxOptions)
		if err := deepCopy_v1_SELinuxOptions(*in.SELinuxOptions, out.SELinuxOptions, c); err != nil {
			return err
		}
	} else {
		out.SELinuxOptions = nil
	}
	if in.RunAsUser != nil {
		out.RunAsUser = new(int64)
		*out.RunAsUser = *in.RunAsUser
	} else {
		out.RunAsUser = nil
	}
	out.RunAsNonRoot = in.RunAsNonRoot
	return nil
}

func deepCopy_v1_TCPSocketAction(in v1.TCPSocketAction, out *v1.TCPSocketAction, c *conversion.Cloner) error {
	if err := deepCopy_util_IntOrString(in.Port, &out.Port, c); err != nil {
		return err
	}
	return nil
}

func deepCopy_v1_TypeMeta(in v1.TypeMeta, out *v1.TypeMeta, c *conversion.Cloner) error {
	out.Kind = in.Kind
	out.APIVersion = in.APIVersion
	return nil
}

func deepCopy_v1_Volume(in v1.Volume, out *v1.Volume, c *conversion.Cloner) error {
	out.Name = in.Name
	if err := deepCopy_v1_VolumeSource(in.VolumeSource, &out.VolumeSource, c); err != nil {
		return err
	}
	return nil
}

func deepCopy_v1_VolumeMount(in v1.VolumeMount, out *v1.VolumeMount, c *conversion.Cloner) error {
	out.Name = in.Name
	out.ReadOnly = in.ReadOnly
	out.MountPath = in.MountPath
	return nil
}

func deepCopy_v1_VolumeSource(in v1.VolumeSource, out *v1.VolumeSource, c *conversion.Cloner) error {
	if in.HostPath != nil {
		out.HostPath = new(v1.HostPathVolumeSource)
		if err := deepCopy_v1_HostPathVolumeSource(*in.HostPath, out.HostPath, c); err != nil {
			return err
		}
	} else {
		out.HostPath = nil
	}
	if in.EmptyDir != nil {
		out.EmptyDir = new(v1.EmptyDirVolumeSource)
		if err := deepCopy_v1_EmptyDirVolumeSource(*in.EmptyDir, out.EmptyDir, c); err != nil {
			return err
		}
	} else {
		out.EmptyDir = nil
	}
	if in.GCEPersistentDisk != nil {
		out.GCEPersistentDisk = new(v1.GCEPersistentDiskVolumeSource)
		if err := deepCopy_v1_GCEPersistentDiskVolumeSource(*in.GCEPersistentDisk, out.GCEPersistentDisk, c); err != nil {
			return err
		}
	} else {
		out.GCEPersistentDisk = nil
	}
	if in.AWSElasticBlockStore != nil {
		out.AWSElasticBlockStore = new(v1.AWSElasticBlockStoreVolumeSource)
		if err := deepCopy_v1_AWSElasticBlockStoreVolumeSource(*in.AWSElasticBlockStore, out.AWSElasticBlockStore, c); err != nil {
			return err
		}
	} else {
		out.AWSElasticBlockStore = nil
	}
	if in.GitRepo != nil {
		out.GitRepo = new(v1.GitRepoVolumeSource)
		if err := deepCopy_v1_GitRepoVolumeSource(*in.GitRepo, out.GitRepo, c); err != nil {
			return err
		}
	} else {
		out.GitRepo = nil
	}
	if in.Secret != nil {
		out.Secret = new(v1.SecretVolumeSource)
		if err := deepCopy_v1_SecretVolumeSource(*in.Secret, out.Secret, c); err != nil {
			return err
		}
	} else {
		out.Secret = nil
	}
	if in.NFS != nil {
		out.NFS = new(v1.NFSVolumeSource)
		if err := deepCopy_v1_NFSVolumeSource(*in.NFS, out.NFS, c); err != nil {
			return err
		}
	} else {
		out.NFS = nil
	}
	if in.ISCSI != nil {
		out.ISCSI = new(v1.ISCSIVolumeSource)
		if err := deepCopy_v1_ISCSIVolumeSource(*in.ISCSI, out.ISCSI, c); err != nil {
			return err
		}
	} else {
		out.ISCSI = nil
	}
	if in.Glusterfs != nil {
		out.Glusterfs = new(v1.GlusterfsVolumeSource)
		if err := deepCopy_v1_GlusterfsVolumeSource(*in.Glusterfs, out.Glusterfs, c); err != nil {
			return err
		}
	} else {
		out.Glusterfs = nil
	}
	if in.PersistentVolumeClaim != nil {
		out.PersistentVolumeClaim = new(v1.PersistentVolumeClaimVolumeSource)
		if err := deepCopy_v1_PersistentVolumeClaimVolumeSource(*in.PersistentVolumeClaim, out.PersistentVolumeClaim, c); err != nil {
			return err
		}
	} else {
		out.PersistentVolumeClaim = nil
	}
	if in.RBD != nil {
		out.RBD = new(v1.RBDVolumeSource)
		if err := deepCopy_v1_RBDVolumeSource(*in.RBD, out.RBD, c); err != nil {
			return err
		}
	} else {
		out.RBD = nil
	}
	if in.Cinder != nil {
		out.Cinder = new(v1.CinderVolumeSource)
		if err := deepCopy_v1_CinderVolumeSource(*in.Cinder, out.Cinder, c); err != nil {
			return err
		}
	} else {
		out.Cinder = nil
	}
<<<<<<< HEAD
	if in.CephFS != nil {
		out.CephFS = new(v1.CephFSVolumeSource)
		if err := deepCopy_v1_CephFSVolumeSource(*in.CephFS, out.CephFS, c); err != nil {
			return err
		}
	} else {
		out.CephFS = nil
=======
	if in.DownwardAPI != nil {
		out.DownwardAPI = new(v1.DownwardAPIVolumeSource)
		if err := deepCopy_v1_DownwardAPIVolumeSource(*in.DownwardAPI, out.DownwardAPI, c); err != nil {
			return err
		}
	} else {
		out.DownwardAPI = nil
>>>>>>> f4dc0653
	}
	return nil
}

func deepCopy_v1_APIVersion(in APIVersion, out *APIVersion, c *conversion.Cloner) error {
	out.Name = in.Name
	out.APIGroup = in.APIGroup
	return nil
}

func deepCopy_v1_Daemon(in Daemon, out *Daemon, c *conversion.Cloner) error {
	if err := deepCopy_v1_TypeMeta(in.TypeMeta, &out.TypeMeta, c); err != nil {
		return err
	}
	if err := deepCopy_v1_ObjectMeta(in.ObjectMeta, &out.ObjectMeta, c); err != nil {
		return err
	}
	if err := deepCopy_v1_DaemonSpec(in.Spec, &out.Spec, c); err != nil {
		return err
	}
	if err := deepCopy_v1_DaemonStatus(in.Status, &out.Status, c); err != nil {
		return err
	}
	return nil
}

func deepCopy_v1_DaemonList(in DaemonList, out *DaemonList, c *conversion.Cloner) error {
	if err := deepCopy_v1_TypeMeta(in.TypeMeta, &out.TypeMeta, c); err != nil {
		return err
	}
	if err := deepCopy_v1_ListMeta(in.ListMeta, &out.ListMeta, c); err != nil {
		return err
	}
	if in.Items != nil {
		out.Items = make([]Daemon, len(in.Items))
		for i := range in.Items {
			if err := deepCopy_v1_Daemon(in.Items[i], &out.Items[i], c); err != nil {
				return err
			}
		}
	} else {
		out.Items = nil
	}
	return nil
}

func deepCopy_v1_DaemonSpec(in DaemonSpec, out *DaemonSpec, c *conversion.Cloner) error {
	if in.Selector != nil {
		out.Selector = make(map[string]string)
		for key, val := range in.Selector {
			out.Selector[key] = val
		}
	} else {
		out.Selector = nil
	}
	if in.Template != nil {
		out.Template = new(v1.PodTemplateSpec)
		if err := deepCopy_v1_PodTemplateSpec(*in.Template, out.Template, c); err != nil {
			return err
		}
	} else {
		out.Template = nil
	}
	return nil
}

func deepCopy_v1_DaemonStatus(in DaemonStatus, out *DaemonStatus, c *conversion.Cloner) error {
	out.CurrentNumberScheduled = in.CurrentNumberScheduled
	out.NumberMisscheduled = in.NumberMisscheduled
	out.DesiredNumberScheduled = in.DesiredNumberScheduled
	return nil
}

func deepCopy_v1_Deployment(in Deployment, out *Deployment, c *conversion.Cloner) error {
	if err := deepCopy_v1_TypeMeta(in.TypeMeta, &out.TypeMeta, c); err != nil {
		return err
	}
	if err := deepCopy_v1_ObjectMeta(in.ObjectMeta, &out.ObjectMeta, c); err != nil {
		return err
	}
	if err := deepCopy_v1_DeploymentSpec(in.Spec, &out.Spec, c); err != nil {
		return err
	}
	if err := deepCopy_v1_DeploymentStatus(in.Status, &out.Status, c); err != nil {
		return err
	}
	return nil
}

func deepCopy_v1_DeploymentList(in DeploymentList, out *DeploymentList, c *conversion.Cloner) error {
	if err := deepCopy_v1_TypeMeta(in.TypeMeta, &out.TypeMeta, c); err != nil {
		return err
	}
	if err := deepCopy_v1_ListMeta(in.ListMeta, &out.ListMeta, c); err != nil {
		return err
	}
	if in.Items != nil {
		out.Items = make([]Deployment, len(in.Items))
		for i := range in.Items {
			if err := deepCopy_v1_Deployment(in.Items[i], &out.Items[i], c); err != nil {
				return err
			}
		}
	} else {
		out.Items = nil
	}
	return nil
}

func deepCopy_v1_DeploymentSpec(in DeploymentSpec, out *DeploymentSpec, c *conversion.Cloner) error {
	if in.Replicas != nil {
		out.Replicas = new(int)
		*out.Replicas = *in.Replicas
	} else {
		out.Replicas = nil
	}
	if in.Selector != nil {
		out.Selector = make(map[string]string)
		for key, val := range in.Selector {
			out.Selector[key] = val
		}
	} else {
		out.Selector = nil
	}
	if in.Template != nil {
		out.Template = new(v1.PodTemplateSpec)
		if err := deepCopy_v1_PodTemplateSpec(*in.Template, out.Template, c); err != nil {
			return err
		}
	} else {
		out.Template = nil
	}
	if err := deepCopy_v1_DeploymentStrategy(in.Strategy, &out.Strategy, c); err != nil {
		return err
	}
	if in.UniqueLabelKey != nil {
		out.UniqueLabelKey = new(string)
		*out.UniqueLabelKey = *in.UniqueLabelKey
	} else {
		out.UniqueLabelKey = nil
	}
	return nil
}

func deepCopy_v1_DeploymentStatus(in DeploymentStatus, out *DeploymentStatus, c *conversion.Cloner) error {
	out.Replicas = in.Replicas
	out.UpdatedReplicas = in.UpdatedReplicas
	return nil
}

func deepCopy_v1_DeploymentStrategy(in DeploymentStrategy, out *DeploymentStrategy, c *conversion.Cloner) error {
	out.Type = in.Type
	if in.RollingUpdate != nil {
		out.RollingUpdate = new(RollingUpdateDeployment)
		if err := deepCopy_v1_RollingUpdateDeployment(*in.RollingUpdate, out.RollingUpdate, c); err != nil {
			return err
		}
	} else {
		out.RollingUpdate = nil
	}
	return nil
}

func deepCopy_v1_HorizontalPodAutoscaler(in HorizontalPodAutoscaler, out *HorizontalPodAutoscaler, c *conversion.Cloner) error {
	if err := deepCopy_v1_TypeMeta(in.TypeMeta, &out.TypeMeta, c); err != nil {
		return err
	}
	if err := deepCopy_v1_ObjectMeta(in.ObjectMeta, &out.ObjectMeta, c); err != nil {
		return err
	}
	if err := deepCopy_v1_HorizontalPodAutoscalerSpec(in.Spec, &out.Spec, c); err != nil {
		return err
	}
	if in.Status != nil {
		out.Status = new(HorizontalPodAutoscalerStatus)
		if err := deepCopy_v1_HorizontalPodAutoscalerStatus(*in.Status, out.Status, c); err != nil {
			return err
		}
	} else {
		out.Status = nil
	}
	return nil
}

func deepCopy_v1_HorizontalPodAutoscalerList(in HorizontalPodAutoscalerList, out *HorizontalPodAutoscalerList, c *conversion.Cloner) error {
	if err := deepCopy_v1_TypeMeta(in.TypeMeta, &out.TypeMeta, c); err != nil {
		return err
	}
	if err := deepCopy_v1_ListMeta(in.ListMeta, &out.ListMeta, c); err != nil {
		return err
	}
	if in.Items != nil {
		out.Items = make([]HorizontalPodAutoscaler, len(in.Items))
		for i := range in.Items {
			if err := deepCopy_v1_HorizontalPodAutoscaler(in.Items[i], &out.Items[i], c); err != nil {
				return err
			}
		}
	} else {
		out.Items = nil
	}
	return nil
}

func deepCopy_v1_HorizontalPodAutoscalerSpec(in HorizontalPodAutoscalerSpec, out *HorizontalPodAutoscalerSpec, c *conversion.Cloner) error {
	if in.ScaleRef != nil {
		out.ScaleRef = new(SubresourceReference)
		if err := deepCopy_v1_SubresourceReference(*in.ScaleRef, out.ScaleRef, c); err != nil {
			return err
		}
	} else {
		out.ScaleRef = nil
	}
	out.MinCount = in.MinCount
	out.MaxCount = in.MaxCount
	if err := deepCopy_v1_ResourceConsumption(in.Target, &out.Target, c); err != nil {
		return err
	}
	return nil
}

func deepCopy_v1_HorizontalPodAutoscalerStatus(in HorizontalPodAutoscalerStatus, out *HorizontalPodAutoscalerStatus, c *conversion.Cloner) error {
	out.CurrentReplicas = in.CurrentReplicas
	out.DesiredReplicas = in.DesiredReplicas
	if in.CurrentConsumption != nil {
		out.CurrentConsumption = new(ResourceConsumption)
		if err := deepCopy_v1_ResourceConsumption(*in.CurrentConsumption, out.CurrentConsumption, c); err != nil {
			return err
		}
	} else {
		out.CurrentConsumption = nil
	}
	if in.LastScaleTimestamp != nil {
		out.LastScaleTimestamp = new(util.Time)
		if err := deepCopy_util_Time(*in.LastScaleTimestamp, out.LastScaleTimestamp, c); err != nil {
			return err
		}
	} else {
		out.LastScaleTimestamp = nil
	}
	return nil
}

func deepCopy_v1_ReplicationControllerDummy(in ReplicationControllerDummy, out *ReplicationControllerDummy, c *conversion.Cloner) error {
	if err := deepCopy_v1_TypeMeta(in.TypeMeta, &out.TypeMeta, c); err != nil {
		return err
	}
	return nil
}

func deepCopy_v1_ResourceConsumption(in ResourceConsumption, out *ResourceConsumption, c *conversion.Cloner) error {
	out.Resource = in.Resource
	if err := deepCopy_resource_Quantity(in.Quantity, &out.Quantity, c); err != nil {
		return err
	}
	return nil
}

func deepCopy_v1_RollingUpdateDeployment(in RollingUpdateDeployment, out *RollingUpdateDeployment, c *conversion.Cloner) error {
	if in.MaxUnavailable != nil {
		out.MaxUnavailable = new(util.IntOrString)
		if err := deepCopy_util_IntOrString(*in.MaxUnavailable, out.MaxUnavailable, c); err != nil {
			return err
		}
	} else {
		out.MaxUnavailable = nil
	}
	if in.MaxSurge != nil {
		out.MaxSurge = new(util.IntOrString)
		if err := deepCopy_util_IntOrString(*in.MaxSurge, out.MaxSurge, c); err != nil {
			return err
		}
	} else {
		out.MaxSurge = nil
	}
	out.MinReadySeconds = in.MinReadySeconds
	return nil
}

func deepCopy_v1_Scale(in Scale, out *Scale, c *conversion.Cloner) error {
	if err := deepCopy_v1_TypeMeta(in.TypeMeta, &out.TypeMeta, c); err != nil {
		return err
	}
	if err := deepCopy_v1_ObjectMeta(in.ObjectMeta, &out.ObjectMeta, c); err != nil {
		return err
	}
	if err := deepCopy_v1_ScaleSpec(in.Spec, &out.Spec, c); err != nil {
		return err
	}
	if err := deepCopy_v1_ScaleStatus(in.Status, &out.Status, c); err != nil {
		return err
	}
	return nil
}

func deepCopy_v1_ScaleSpec(in ScaleSpec, out *ScaleSpec, c *conversion.Cloner) error {
	out.Replicas = in.Replicas
	return nil
}

func deepCopy_v1_ScaleStatus(in ScaleStatus, out *ScaleStatus, c *conversion.Cloner) error {
	out.Replicas = in.Replicas
	if in.Selector != nil {
		out.Selector = make(map[string]string)
		for key, val := range in.Selector {
			out.Selector[key] = val
		}
	} else {
		out.Selector = nil
	}
	return nil
}

func deepCopy_v1_SubresourceReference(in SubresourceReference, out *SubresourceReference, c *conversion.Cloner) error {
	out.Kind = in.Kind
	out.Namespace = in.Namespace
	out.Name = in.Name
	out.APIVersion = in.APIVersion
	out.Subresource = in.Subresource
	return nil
}

func deepCopy_v1_ThirdPartyResource(in ThirdPartyResource, out *ThirdPartyResource, c *conversion.Cloner) error {
	if err := deepCopy_v1_TypeMeta(in.TypeMeta, &out.TypeMeta, c); err != nil {
		return err
	}
	if err := deepCopy_v1_ObjectMeta(in.ObjectMeta, &out.ObjectMeta, c); err != nil {
		return err
	}
	out.Description = in.Description
	if in.Versions != nil {
		out.Versions = make([]APIVersion, len(in.Versions))
		for i := range in.Versions {
			if err := deepCopy_v1_APIVersion(in.Versions[i], &out.Versions[i], c); err != nil {
				return err
			}
		}
	} else {
		out.Versions = nil
	}
	return nil
}

func deepCopy_v1_ThirdPartyResourceList(in ThirdPartyResourceList, out *ThirdPartyResourceList, c *conversion.Cloner) error {
	if err := deepCopy_v1_TypeMeta(in.TypeMeta, &out.TypeMeta, c); err != nil {
		return err
	}
	if err := deepCopy_v1_ListMeta(in.ListMeta, &out.ListMeta, c); err != nil {
		return err
	}
	if in.Items != nil {
		out.Items = make([]ThirdPartyResource, len(in.Items))
		for i := range in.Items {
			if err := deepCopy_v1_ThirdPartyResource(in.Items[i], &out.Items[i], c); err != nil {
				return err
			}
		}
	} else {
		out.Items = nil
	}
	return nil
}

func deepCopy_util_IntOrString(in util.IntOrString, out *util.IntOrString, c *conversion.Cloner) error {
	out.Kind = in.Kind
	out.IntVal = in.IntVal
	out.StrVal = in.StrVal
	return nil
}

func deepCopy_util_Time(in util.Time, out *util.Time, c *conversion.Cloner) error {
	if newVal, err := c.DeepCopy(in.Time); err != nil {
		return err
	} else {
		out.Time = newVal.(time.Time)
	}
	return nil
}

func init() {
	err := api.Scheme.AddGeneratedDeepCopyFuncs(
		deepCopy_resource_Quantity,
		deepCopy_v1_AWSElasticBlockStoreVolumeSource,
		deepCopy_v1_Capabilities,
		deepCopy_v1_CephFSVolumeSource,
		deepCopy_v1_CinderVolumeSource,
		deepCopy_v1_Container,
		deepCopy_v1_ContainerPort,
		deepCopy_v1_DownwardAPIVolumeFile,
		deepCopy_v1_DownwardAPIVolumeSource,
		deepCopy_v1_EmptyDirVolumeSource,
		deepCopy_v1_EnvVar,
		deepCopy_v1_EnvVarSource,
		deepCopy_v1_ExecAction,
		deepCopy_v1_GCEPersistentDiskVolumeSource,
		deepCopy_v1_GitRepoVolumeSource,
		deepCopy_v1_GlusterfsVolumeSource,
		deepCopy_v1_HTTPGetAction,
		deepCopy_v1_Handler,
		deepCopy_v1_HostPathVolumeSource,
		deepCopy_v1_ISCSIVolumeSource,
		deepCopy_v1_Lifecycle,
		deepCopy_v1_ListMeta,
		deepCopy_v1_LocalObjectReference,
		deepCopy_v1_NFSVolumeSource,
		deepCopy_v1_ObjectFieldSelector,
		deepCopy_v1_ObjectMeta,
		deepCopy_v1_PersistentVolumeClaimVolumeSource,
		deepCopy_v1_PodSpec,
		deepCopy_v1_PodTemplateSpec,
		deepCopy_v1_Probe,
		deepCopy_v1_RBDVolumeSource,
		deepCopy_v1_ResourceRequirements,
		deepCopy_v1_SELinuxOptions,
		deepCopy_v1_SecretVolumeSource,
		deepCopy_v1_SecurityContext,
		deepCopy_v1_TCPSocketAction,
		deepCopy_v1_TypeMeta,
		deepCopy_v1_Volume,
		deepCopy_v1_VolumeMount,
		deepCopy_v1_VolumeSource,
		deepCopy_v1_APIVersion,
		deepCopy_v1_Daemon,
		deepCopy_v1_DaemonList,
		deepCopy_v1_DaemonSpec,
		deepCopy_v1_DaemonStatus,
		deepCopy_v1_Deployment,
		deepCopy_v1_DeploymentList,
		deepCopy_v1_DeploymentSpec,
		deepCopy_v1_DeploymentStatus,
		deepCopy_v1_DeploymentStrategy,
		deepCopy_v1_HorizontalPodAutoscaler,
		deepCopy_v1_HorizontalPodAutoscalerList,
		deepCopy_v1_HorizontalPodAutoscalerSpec,
		deepCopy_v1_HorizontalPodAutoscalerStatus,
		deepCopy_v1_ReplicationControllerDummy,
		deepCopy_v1_ResourceConsumption,
		deepCopy_v1_RollingUpdateDeployment,
		deepCopy_v1_Scale,
		deepCopy_v1_ScaleSpec,
		deepCopy_v1_ScaleStatus,
		deepCopy_v1_SubresourceReference,
		deepCopy_v1_ThirdPartyResource,
		deepCopy_v1_ThirdPartyResourceList,
		deepCopy_util_IntOrString,
		deepCopy_util_Time,
	)
	if err != nil {
		// if one of the deep copy functions is malformed, detect it immediately.
		panic(err)
	}
}<|MERGE_RESOLUTION|>--- conflicted
+++ resolved
@@ -740,7 +740,6 @@
 	} else {
 		out.Cinder = nil
 	}
-<<<<<<< HEAD
 	if in.CephFS != nil {
 		out.CephFS = new(v1.CephFSVolumeSource)
 		if err := deepCopy_v1_CephFSVolumeSource(*in.CephFS, out.CephFS, c); err != nil {
@@ -748,7 +747,7 @@
 		}
 	} else {
 		out.CephFS = nil
-=======
+	}
 	if in.DownwardAPI != nil {
 		out.DownwardAPI = new(v1.DownwardAPIVolumeSource)
 		if err := deepCopy_v1_DownwardAPIVolumeSource(*in.DownwardAPI, out.DownwardAPI, c); err != nil {
@@ -756,7 +755,6 @@
 		}
 	} else {
 		out.DownwardAPI = nil
->>>>>>> f4dc0653
 	}
 	return nil
 }
